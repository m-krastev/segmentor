--- conflicted
+++ resolved
@@ -40,11 +40,7 @@
     max_step_displacement_mm: float = 6
     use_immediate_gdt_reward: bool = False
     max_episode_steps: int = 2048
-<<<<<<< HEAD
     cumulative_path_radius_mm: float = 6.0 # The bowel should literally be no more than 2 cm in diameter
-=======
-    cumulative_path_radius_mm: float = 3.0 # The bowel should literally be no more than 2 cm in diameter
->>>>>>> 3a0b0b07
     # wall_map_sigmas: Tuple[int, ...] = (1, 3)
     wall_map_sigmas: Tuple[int, ...] = (1,)
 
@@ -81,13 +77,8 @@
     num_workers: int = 1
 
     max_grad_norm: float = 0.5
-<<<<<<< HEAD
     eval_interval: int = 3000  # Interval for evaluation
-    save_freq: int = 1000  # Frequency to save model checkpoints
-=======
-    eval_interval: int = 10000  # Interval for evaluation
     save_freq: int = 500  # Frequency to save model checkpoints
->>>>>>> 3a0b0b07
     metric_to_optimize: str = "validation/avg_coverage"
 
     # --- Training/Device ---
